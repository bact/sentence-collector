import React from 'react';

import '../../css/review-form.css';
import SpinnerButton from './spinner-button';

import Cards from './swipecard/Cards';
import Card from "./swipecard/CardSwitcher";

const PAGE_SIZE = 5;
const DEFAULT_STATE = {
  page: 0,
};

export default class ReviewForm extends React.Component {
  constructor(props) {
    super(props);
    this.state = DEFAULT_STATE;
    this.onSubmit = this.onSubmit.bind(this);
    this.setPage = this.setPage.bind(this);
    this.cardsRef = React.createRef();

    this.state.sentences = this.props.sentences.map((sentence) => {
      return {
        sentence,
      };
    });
  }

  getTotalPages() {
    return Math.ceil(this.props.sentences.length / PAGE_SIZE);
  }

  getLastPage() {
    return this.getTotalPages() - 1;
  }

  getOffset() {
    return this.state.page * PAGE_SIZE;
  }

  async onSubmit(evt) {
    evt.preventDefault();
    let validated = [];
    let invalidated = [];

    this.setState({
      pendingSentences: true,
    });

    // Extract sentence that have been voted on.
    const unreviewed = this.state.sentences.filter((sentenceInfo) => {
      if (sentenceInfo.reviewApproval) {
        validated.push(sentenceInfo.sentence);
        return false;
      }

      if (sentenceInfo.reviewApproval === false) {
        invalidated.push(sentenceInfo.sentence);
        return false;
      }

      return true;
    }).map((sentenceInfo) => sentenceInfo.sentence);

    await this.props.onReviewed({
      validated,
      invalidated,
      unreviewed,
    });

    this.setState({
      pendingSentences: false,
    });
  }

  setPage(page) {
    this.setState({
      page,
    });
  }

  reviewSentence(index, approval) {
    const sentences = this.state.sentences;

    if (sentences[index].reviewApproval === approval) {
      // already set before, deselecting now
      sentences[index].reviewApproval = undefined;
    } else {
      sentences[index].reviewApproval = approval;
    }

    this.setState({ sentences });
  }

  render() {
    if (!this.props.sentences && this.props.sentences.length < 1) {
      return <h2>nothing to review</h2>;
    }

    const offset = this.getOffset();
    const curSentences = this.props.sentences.slice(offset, offset + PAGE_SIZE);

    if (this.props.useSwipeReview) {
      let message = (<p>You have not reviewed any sentences yet!</p>);
      if (this.state.page !== 0) {
        message = (<p>You have successfully reviewed your {this.state.page * PAGE_SIZE}th sentence!</p>)
      }

      return (
        <form id="review-form" onSubmit={this.onSubmit}>
          <p>Swipe right to approve sentence, swipe left to reject it.</p>
          {message}
          <Cards onEnd={() => {
            if (this.state.page === this.getLastPage()) {
              this.onSubmit({preventDefault: ()=>{}});
            } else {
              this.setPage(this.state.page + 1);
              this.cardsRef.current.setState({index: -1});//cardsRef.state.index modified due to Cards' inner card removal handling.
            }
          }} className="master-root" ref={this.cardsRef}>
            {curSentences.map((sentence, i) => (
              <Card
                key={offset + i}
                onSwipeLeft={() => this.reviewSentence(offset + i, false)}
                onSwipeRight={() => this.reviewSentence(offset + i, true)}
              >
                <div className="card-sentence-box">
                  {sentence.sentence || sentence}
                </div>
              </Card>
            ))}
          </Cards>
          <section className="review-footer">
            <ConfirmButtons pendingSentences={this.state.pendingSentences}/>
          </section>
        </form>
      );
    }

    return (
      <form id="review-form" onSubmit={this.onSubmit}>
        { this.props.message && ( <p>{ this.props.message }</p> ) }

        { curSentences.map((sentence, i) => (
          <section id={`sentence-${offset + i}`} key={offset + i} className="validator">
            <div className="sentence-box">
              { sentence.sentence || sentence }
            </div>
            <div className="button-group">
              <button type="button"
                      className={`secondary ${this.state.sentences[offset + i].reviewApproval === true ? 'yes' : ''}`}
                      aria-pressed={this.state.sentences[offset + i].reviewApproval === true}
                      onClick={() => this.reviewSentence(offset + i, true)}
                      name={`validate-${offset + i}`}>
                👍
              </button>
              <button type="button"
                      className={`secondary ${this.state.sentences[offset + i].reviewApproval === false ? 'no' : ''}`}
                      aria-pressed={this.state.sentences[offset + i].reviewApproval === false}
                      onClick={() => this.reviewSentence(offset + i, false)}
                      name={`validate-${offset + i}`}>
                👎
              </button>
            </div>
          </section>
        )) }

        <section className="review-footer">
<<<<<<< HEAD
          <section id="confirm-buttons" className="divCenter">
            { this.state.pendingSentences ?
              <SpinnerButton></SpinnerButton> :
              <button type="submit">Finish&nbsp;Review</button>
            }

            { this.state.pendingSentences && (
              <div>
                <p className="loadingText">Reviews are being uploaded. This can take several minutes depending on the number of sentences added.
                  Please don't close this website.</p>
              </div>
            )}
          </section>

=======
          <ConfirmButtons pendingSentences={this.state.pendingSentences}/>
>>>>>>> e1c05bec
          <Pager page={this.state.page} lastPage={this.getLastPage()}
                 onPage={this.setPage} />
        </section>
      </form>
    );
  }
}

const Pager = (props) => (
  <section className="pager-container">{
    [
      [0, '1'],
      [props.page - 1, '<'],
      [props.page, props.page + 1],
      [props.page + 1, '>'],
      [props.lastPage, props.lastPage + 1],
    ].map(([ page, text ], index) => (
      <span key={`idx${index+1}`}>{
        (page >= 0 && page <= props.lastPage) ? (
          <button className={ props.page === page ? 'active pager' : 'pager' }
            onClick={evt => {
              evt.preventDefault();
              props.onPage && props.onPage(page);
            }} key={`page-link-${page}`}>
          {text}
          </button>
        ) : (
          <button key={`page-link-${page}`} className="active pager">{text}</button>
        )
      }</span>
    ))
  }</section>
);

const ConfirmButtons = (props) => (
  <section id="confirm-buttons" className="divCenter">
    { props.pendingSentences ?
      <SpinnerButton></SpinnerButton> :
      <button type="submit">Finish Review</button>
    }

    { props.pendingSentences && (
      <div>
        <p className="loadingText">Reviews are being uploaded. This can take several minutes depending on the number of sentences added.
          Please don&apos;t close this website.</p>
      </div>
    )}
  </section>
);<|MERGE_RESOLUTION|>--- conflicted
+++ resolved
@@ -93,6 +93,7 @@
   }
 
   render() {
+    console.log('Here I am');
     if (!this.props.sentences && this.props.sentences.length < 1) {
       return <h2>nothing to review</h2>;
     }
@@ -166,24 +167,7 @@
         )) }
 
         <section className="review-footer">
-<<<<<<< HEAD
-          <section id="confirm-buttons" className="divCenter">
-            { this.state.pendingSentences ?
-              <SpinnerButton></SpinnerButton> :
-              <button type="submit">Finish&nbsp;Review</button>
-            }
-
-            { this.state.pendingSentences && (
-              <div>
-                <p className="loadingText">Reviews are being uploaded. This can take several minutes depending on the number of sentences added.
-                  Please don't close this website.</p>
-              </div>
-            )}
-          </section>
-
-=======
           <ConfirmButtons pendingSentences={this.state.pendingSentences}/>
->>>>>>> e1c05bec
           <Pager page={this.state.page} lastPage={this.getLastPage()}
                  onPage={this.setPage} />
         </section>
@@ -222,7 +206,7 @@
   <section id="confirm-buttons" className="divCenter">
     { props.pendingSentences ?
       <SpinnerButton></SpinnerButton> :
-      <button type="submit">Finish Review</button>
+      <button type="submit">Finish&nbsp;Review</button>
     }
 
     { props.pendingSentences && (
