--- conflicted
+++ resolved
@@ -23,15 +23,10 @@
   padding: 0;
 }
 
-<<<<<<< HEAD
 .sentence-box, .card-sentence-box {
-  height: 6rem;
-=======
-.sentence-box {
   --sentence-box-height: 6rem;
   --sentence-box-font-size: var(--base-font-size);
   height: var(--sentence-box-height);
->>>>>>> 2cb081d7
   border: 1px solid var(--grey-color);
   flex-basis: 100%;
   line-height: 1rem;
