import { getAllLanguages } from '../../languages';
import { BUCKET_NAME } from '../../db.js';
import { parseBatchResults } from '../api-result-parser';
import { authedCreateReadAndWrite, authedReadAndWrite } from '../permissions';
import hash from '../../hash';

const NAME = 'Sentences_Meta';
const PREFIX = NAME + '_';
const USER_PREFIX = PREFIX + 'UserVote_';
const USER_DATE_PREFIX = PREFIX + 'UserVoteDate_';

const VALID = true;
const INVALID = false;

// Two out of three votes need to be say the sentence is valid
// for it to be approved.
const APPROVAL_MIN_VALID_VOTES = 2;
const APPROVAL_MIN_TOTAL_VOTES = 3;

export default class SentencesMeta {
  constructor(kintoServer, username) {
    this.server = kintoServer;
    this.username = username;
  }

  getCollectionName(code) {
    return PREFIX + code;
  }

  getUserKey(username) {
    return USER_PREFIX + username;
  }

  getUserDateKey(username) {
    return USER_DATE_PREFIX + username;
  }

  getPreparedRecord({ sentence, reviewed, source }) {
    const preparedRecord = {
      id: hash(sentence),
      sentence,
      source,
      valid: [],
      invalid: [],
      username: this.username,
      createdAt: Date.now(),
    };

    if (reviewed) {
      preparedRecord.valid = [this.username];
      preparedRecord[`${USER_PREFIX}${this.username}`] = true;
    }

    return preparedRecord;
  }

  async deleteSentenceRecords(bucket) {
    const languages = getAllLanguages();
    for (const language of languages) {
      const records = await this.getAllPaginated(language.code);
      const collectionName = await this.getCollectionName(language.code);
      console.log(`Found ${records.length} records to delete for ${language.code}`);
      await bucket.batch(b => {
        for (let i = 0; i < records.length; i++) {
          b.collection(collectionName).deleteRecord(records[i].id);
        }
      });
    }
  }

  async deleteSpecificSentenceRecords(bucket, locale, username) {
    const collectionName = await this.getCollectionName(locale);
    const records = await this.getAllUnapprovedByUsername(locale, username);
    const minifiedRecords = records.map((record) => ({ id: record.id, sentence: record.sentence }));
    console.log(`Found ${minifiedRecords.length} records to delete for ${locale} with username ${username}`);
    await bucket.batch(b => {
      for (let i = 0; i < minifiedRecords.length; i++) {
        console.log('Deleting', minifiedRecords[i]);
        b.collection(collectionName).deleteRecord(minifiedRecords[i].id);
      }
    });
  }

  async forceDeleteSentences(bucket, locale, sentences) {
    const collectionName = await this.getCollectionName(locale);
    const records = await this.getAllPaginated(locale);
    const minifiedRecords = records.map((record) => ({ id: record.id, sentence: record.sentence }));
    const { foundSentences, errorSentences } = sentences.reduce((acc, sentence) => {
      const foundSentence = minifiedRecords.find((record) => record.sentence === sentence);
      if (!foundSentence) {
        acc.errorSentences.push(sentence);
        return acc;
      }

      acc.foundSentences.push(foundSentence);
      return acc;
    }, { foundSentences: [], errorSentences: [] });
    console.log(`Found ${foundSentences.length} records to delete for ${locale}`);

    await bucket.batch(b => {
      for (let i = 0; i < foundSentences.length; i++) {
        console.log('Deleting', foundSentences[i]);
        b.collection(collectionName).deleteRecord(foundSentences[i].id);
      }
    });

    console.log('All deleted, except the following sentences which could not be found:');
    errorSentences.forEach((sentence) => console.error(sentence));
  }

  async forceDeleteSpecificSentenceRecords(bucket, locale, username) {
    const collectionName = await this.getCollectionName(locale);
    const records = await this.getAllByUsername(locale, username);
    const minifiedRecords = records.map((record) => ({ id: record.id, sentence: record.sentence }));
    console.log(`Found ${minifiedRecords.length} records to delete for ${locale} with username ${username}`);
    await bucket.batch(b => {
      for (let i = 0; i < minifiedRecords.length; i++) {
        console.log('Deleting', minifiedRecords[i]);
        b.collection(collectionName).deleteRecord(minifiedRecords[i].id);
      }
    });
  }

  async correctApprovals(locale) {
    const collection = await this.getCollection(locale);
    const records = await this.getAllPaginated(locale);
    console.log(`Found ${records.length} records to analyze for ${locale}`);

    const adjustedSentences = records.map((record) => {
      const isApproved = this.checkIfApproved(record);
      if (typeof isApproved === 'undefined' || isApproved === record.approved) {
        // nothing to do here
        return;
      }

      record.approved = isApproved;
      record.approvalDate = Date.now();

      return record;
    }).filter(Boolean);

    console.log(`Found ${adjustedSentences.length} to adjust`);

    const results = await collection.batch(c => {
      adjustedSentences.forEach(record => {
        c.updateRecord(record, {
          safe: true,
          last_modified: record.last_modified,
        });
      });
    });

    const adjustedResults = [];
    const errors = [];
    results.forEach(result => {
      if (result.status === 200) {
        adjustedResults.push(result.body.data);
      } else {
        console.error('Approval adjustment error', result.status, result.body);
        errors.push(result);
      }
    });

    if (adjustedResults.length > 0) {
      console.log('All approvals adjusted:');
      console.log(`Updated ${adjustedResults.length} records`);
    }

    if (errors.length > 0) {
      console.log(`Errors updating ${errors.length} records!`);
    }
  }

  async deleteVotes(locale, username, approvalOnly) {
    const collection = await this.getCollection(locale);
    const records = await this.getAllPaginated(locale);

    const foundSentences = records.filter((record) => {
      return record.valid.includes(username) || record.invalid.includes(username);
    });

    console.log(`Found ${foundSentences.length} to analyze`);

    const adjustedSentences = foundSentences.map((record) => {
      if (approvalOnly && !record.valid.includes(username)) {
        // Nothing to do for this sentence as there is no approval
        return;
      }

      if (record.valid.includes(username)) {
        const index = record.valid.indexOf(username);
        record.valid.splice(index, 1);
        delete record[`Sentences_Meta_UserVote_${username}`];
        delete record[`Sentences_Meta_UserVoteDate_${username}`];
      }

      if (!approvalOnly && record.invalid.includes(username)) {
        const index = record.invalid.indexOf(username);
        record.invalid.splice(index, 1);
        delete record[`Sentences_Meta_UserVote_${username}`];
        delete record[`Sentences_Meta_UserVoteDate_${username}`];
      }

      // Given that we manipulate votes, we need to re-write the
      // approval.
      const isApproved = this.checkIfApproved(record);
      if (typeof isApproved === 'undefined') {
        delete record.approved;
        delete record.approvalDate;
      } else {
        record.approved = isApproved;
        record.approvalDate = Date.now();
      }

      return record;
    }).filter(Boolean);

    console.log(`Found ${adjustedSentences.length} records to delete votes in ${locale} for ${username}`);

    if (adjustedSentences.length === 0) {
      return;
    }

    const results = await collection.batch(c => {
      adjustedSentences.forEach(record => {
        c.updateRecord(record, {
          safe: true,
          last_modified: record.last_modified,
        });
      });
    });

    const adjustedResults = [];
    const errors = [];
    results.forEach(result => {
      if (result.status === 200 || result === 201) {
        adjustedResults.push(result.body.data);
      } else {
        console.error('Voting deletion error', result.status, result.body);
        errors.push(result);
      }
    });

    console.log('All votes adjusted:');
    console.log(`Updated ${adjustedResults.length} records`);
    console.log(`Errors updating ${errors.length} records!`);
  }

  async createAllCollections(bucket) {
    const languages = getAllLanguages();
    const results = await bucket.batch(b => {
      for (let i = 0; i < languages.length; i++) {
        const code = languages[i].code;
        const name = this.getCollectionName(code);
        b.createCollection(name, authedCreateReadAndWrite());
      }
    });

    const { successes, errors } = parseBatchResults(results);
    if (errors.length > 0) {
      throw new Error('Failed: create meta collections' + errors.join(','));
    }
    if (successes.length !== languages.length) {
      throw new Error('Failed: missing meta collections');
    }
  }

  async getLanguages(bucket) {
    const result = await this.getLanguageTables(bucket);
    return result.map(c => c.replace(PREFIX, ''));
  }

  async getLanguageTableNames(bucket) {
    const result = await bucket.listCollections({
      filters: {
        like_id: PREFIX,
      },
    });
    return result.data.map(c => c.id);
  }

  async getCollection(language) {
    return this.server.bucket(BUCKET_NAME)
      .collection(this.getCollectionName(language));
  }

  async getAll(language) {
    const collection = await this.getCollection(language);
    const result = await collection.listRecords();
    return result.data;
  }

  async getAllPaginated(language, filters = {}) {
    const collection = await this.getCollection(language);

    let { data, hasNextPage, next } = await collection.listRecords(filters);
    while (hasNextPage) {
      const result = await next();
      data = data.concat(result.data);
      hasNextPage = result.hasNextPage;
      next = result.next;
    }

    return data;
  }

  getAllRejectedByUsername(languages, username) {
    const promises = languages.map((language) => this.getAllUnapprovedByUsername(language, username));

    return Promise.all(promises)
      .then((unapprovedPerLanguage) => {
        return unapprovedPerLanguage.reduce((rejectedSentences, unapproved, index) => {
          if (unapproved && unapproved.length > 0) {
            // we can use the index here, as Promise.all guarantees that its
            // resolved values will be in the same order
            rejectedSentences[languages[index]] = unapproved;
          }

          return rejectedSentences;
        }, {});
      });
  }

  async getAllUnapprovedByUsername(language, username) {
    const collection = await this.getCollection(language);
    const filters = {
      username,
      approved: false,
    };
    const result = await collection.listRecords({ filters });
    const unapprovedSentencesWithoutDetail = result.data.map((record) => record.sentence);
    return unapprovedSentencesWithoutDetail;
  }

  async getAllByUsername(language, username) {
    const filters = {
      username,
    };

    return this.getAllPaginated(language, filters);
  }

  async getLanguageAndSentenceCounts(bucket) {
    const languages = await this.getLanguageTableNames(bucket);

    const responses = await this.server.batch((batch) => {
      for (const cid of languages) {
        batch.collection(cid).getTotalRecords();
      }
    }, { bucket: "App" });

    return responses.reduce((info, response) => {
      let numberOfSentences = 0;
      try {
        numberOfSentences = parseInt(response.headers['Total-Records'], 10);
      } catch (err) { /* ignore */ }

      info.sentences = info.sentences + numberOfSentences;

      if (numberOfSentences > 0) {
        info.languages = info.languages + 1;
      }

      return info;
    }, { languages: 0, sentences: 0 });
  }

  async getNotVoted(language) {
    const filters = {};
    // filter current user from votes.
    filters['has_' + this.getUserKey(this.username)] = false;
    filters['has_approved'] = false;
    const collection = await this.getCollection(language);
    const result = await collection.listRecords({ filters, sort: 'createdAt' });
    const sentences = result.data;
    // This works as all modern browsers use a stable sorting algorithm
    // if not, we're still fine..
    // We always want to show sentences with more valid votes first
    const additionallySortedByApprovalVotes = sentences.sort((a, b) => {
      const aVoteLength = a.valid.length;
      const bVoteLength = b.valid.length;

      return bVoteLength - aVoteLength;
    });

    return additionallySortedByApprovalVotes;
  }

  async getValidatedSentences(language) {
    const filters = {};
    filters.approved = true;
    const collection = await this.getCollection(language);
    const result = await collection.listRecords({ filters });
    return result.data;
  }

  async getAllValidatedSentences(language) {
<<<<<<< HEAD
    const filters = {};
    filters.approved = true;

    return this.getAllPaginated(language, filters);
=======
    const collection = await this.getCollection(language);

    let { data, hasNextPage, next } = await collection.listRecords({});
    while (hasNextPage) {
      const result = await next();
      data = data.concat(result.data);
      hasNextPage = result.hasNextPage;
      next = result.next;
    }

    const approvedRecords = data.filter((record) => this.checkIfApproved(record));

    return approvedRecords;
>>>>>>> 49906ded
  }

  prepareForSubmission(sentences) {
    const allUnreviewedSentences = sentences.unreviewed.map((sentence) => {
      return { sentence, reviewed: false };
    });

    const allValidatedSentences = sentences.validated.map((sentence) => {
      return { sentence, reviewed: true };
    });

    return allUnreviewedSentences.concat(allValidatedSentences);
  }

  async submitSentences(language, sentences, source = '') {
    const allSentences = this.prepareForSubmission(sentences);
    const collection = await this.getCollection(language);
    const results = await collection.batch(batch => {
      for (let i = 0; i < allSentences.length; i++) {
        const record = this.getPreparedRecord({
          sentence: allSentences[i].sentence,
          reviewed: allSentences[i].reviewed,
          source,
        });
        batch.createRecord(record, {
          ...authedReadAndWrite(),
          safe: true,
        });
      }
    });

    const { successes, errors } = parseBatchResults(results);
    return {
      sentences: successes,
      errors,
    };
  }

  async getMyVotes(language) {
    const collection = await this.getCollection(language);
    const filters = {};
    filters['has_' + this.getUserKey(this.username)] = true;
    const result = await collection.listRecords({ filters });
    return result.data;
  }

  getVoteRecords(isValid, sentences, existing) {
    return sentences.map(sentence => {
      let record = existing[sentence.id] ?
        existing[sentence.id] : this.getPreparedRecord({
          sentence: sentence.sentence,
          reviewed: false,
        });
      if (isValid) {
        record.valid.push(this.username);
        record[this.getUserKey(this.username)] = VALID;
      } else {
        record.invalid.push(this.username);
        record[this.getUserKey(this.username)] = INVALID;
      }

      record[this.getUserDateKey(this.username)] = Date.now();

      const isApproved = this.checkIfApproved(record);
      if (typeof isApproved === 'undefined') {
        // We don't have any approval yet (not enough votes)
        // therefore we leave the record as is
        return record;
      }

      record.approved = isApproved;
      record.approvalDate = Date.now();

      return record;
    });
  }

  checkIfApproved(record) {
    const validVotes = record.valid.length;
    const invalidVotes = record.invalid.length;
    const totalVotes = validVotes + invalidVotes;

    if(validVotes >= APPROVAL_MIN_VALID_VOTES) {
      return true;
    } else if(totalVotes >= APPROVAL_MIN_TOTAL_VOTES) {
      return false;
    }

    return;
  }

  async vote(language, validated, invalidated) {
    const collection = await this.getCollection(language);
    const notVoted = await this.getNotVoted(language);
    const existing = notVoted.reduce((accum, record) => {
      accum[record.id] = record;
      return accum;
    }, {});

    const results = await collection.batch(c => {
      let updateRecords = [
        ...this.getVoteRecords(true, validated, existing),
        ...this.getVoteRecords(false, invalidated, existing),
      ];

      updateRecords.forEach(record => {
        c.updateRecord(record, {
          safe: true,
          last_modified: record.last_modified,
        });
      });
    });

    let votes = [];
    let errors = [];
    results.forEach(result => {
      if (result.status === 200 || result === 201) {
        votes.push(result.body.data);
      } else {
        console.error('vote error', result.status, result.body);
        errors.push(result);
      }
    });

    return {
      votes,
      errors,
    };
  }

  async count(language) {
    let collection = await this.getCollection(language);
    return collection.getTotalRecords();
  }

  async getAlreadyExistingSubset(language, sentences) {
    const idList = sentences.map(s => hash(s));
    const result = await this.getAll(language);
    const existingIDs = result.map((existingSentence) => existingSentence.id);

    const existingSubmittedSentencesIDs = idList.filter((id) => existingIDs.includes(id));
    return result.filter((existingSentence) => existingSubmittedSentencesIDs.includes(existingSentence.id));
  }

  async getMySentences(language) {
    const collection = await this.getCollection(language);
    const result = await collection.listRecords({
      filters: {
        username: this.username,
      },
    });
    return result.data;
  }
}

SentencesMeta.NAME = NAME;<|MERGE_RESOLUTION|>--- conflicted
+++ resolved
@@ -395,26 +395,13 @@
   }
 
   async getAllValidatedSentences(language) {
-<<<<<<< HEAD
     const filters = {};
     filters.approved = true;
 
-    return this.getAllPaginated(language, filters);
-=======
-    const collection = await this.getCollection(language);
-
-    let { data, hasNextPage, next } = await collection.listRecords({});
-    while (hasNextPage) {
-      const result = await next();
-      data = data.concat(result.data);
-      hasNextPage = result.hasNextPage;
-      next = result.next;
-    }
-
-    const approvedRecords = data.filter((record) => this.checkIfApproved(record));
+    const allRecords = await this.getAllPaginated(language, filters);
+    const approvedRecords = allRecords.filter((record) => this.checkIfApproved(record));
 
     return approvedRecords;
->>>>>>> 49906ded
   }
 
   prepareForSubmission(sentences) {
